--- conflicted
+++ resolved
@@ -83,12 +83,8 @@
     "async": "^2.6.0",
     "chalk": "^2.4.2",
     "ethereumjs-block": "^1.3.0",
-<<<<<<< HEAD
     "ethereumjs-common": "^1.5.1",
-=======
-    "ethereumjs-common": "^1.5.0",
     "ethereumjs-tx": "^1.3.7",
->>>>>>> 6c0f51d3
     "nyc": "^15.0.0",
     "prettier": "^1.17.0",
     "standard": "*",
