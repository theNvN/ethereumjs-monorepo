import { Buffer } from 'buffer'
import {
  BN,
  ecrecover,
  rlphash,
  publicToAddress,
  ecsign,
  toBuffer,
  rlp,
  unpadBuffer,
  MAX_INTEGER,
} from 'ethereumjs-util'
import Common from '@ethereumjs/common'
import { TxData, JsonTx, Address, bnToRlp, bnToHex } from './types'

// secp256k1n/2
const N_DIV_2 = new BN('7fffffffffffffffffffffffffffffff5d576e7357a4501ddfe92f46681b20a0', 16)

/**
 * An Ethereum transaction.
 */
export default class Transaction {
  public readonly common: Common
  public readonly nonce: BN
  public readonly gasLimit: BN
  public readonly gasPrice: BN
  public readonly to?: Address
  public readonly value: BN
  public readonly data: Buffer
  public readonly v?: BN
  public readonly r?: BN
  public readonly s?: BN

  public static fromTxData(txData: TxData, common?: Common) {
    const { nonce, gasLimit, gasPrice, to, value, data, v, r, s } = txData

    return new Transaction(
      common,
      new BN(toBuffer(nonce || '0x')),
      new BN(toBuffer(gasPrice || '0x')),
      new BN(toBuffer(gasLimit || '0x')),
      to ? new Address(toBuffer(to)) : undefined,
      new BN(toBuffer(value || '0x')),
      toBuffer(data || '0x'),
      new BN(toBuffer(v || '0x')),
      new BN(toBuffer(r || '0x')),
      new BN(toBuffer(s || '0x')),
    )
  }

  public static fromRlpSerializedTx(serialized: Buffer, common?: Common) {
    const values = rlp.decode(serialized)

    if (!Array.isArray(values)) {
      throw new Error('Invalid serialized tx input. Must be array')
    }

    return this.fromValuesArray(values, common)
  }

  public static fromValuesArray(values: Buffer[], common?: Common) {
    if (values.length !== 6 && values.length !== 9) {
      throw new Error(
        'Invalid transaction. Only expecting 6 values (for unsigned tx) or 9 values (for signed tx).',
      )
    }

    const [nonce, gasPrice, gasLimit, to, value, data, v, r, s] = values

    return new Transaction(
      common,
      new BN(nonce),
      new BN(gasPrice),
      new BN(gasLimit),
      to ? new Address(to) : undefined,
      new BN(value),
      data || Buffer.from([]),
      v ? new BN(v) : undefined,
      r ? new BN(r) : undefined,
      s ? new BN(s) : undefined,
    )
  }

  /**
<<<<<<< HEAD
   * This constructor takes the values, validates them, assigns them and freezes the object.
   * Use the public static factory methods to assist in creating a Transaction object from varying data types.
   * @note Transaction objects implement EIP155 by default. To disable it, pass in an `@ethereumjs/common` object set before EIP155 activation (i.e. before Spurious Dragon.)
=======
   * Creates a new transaction from an object with its fields' values.
   *
   * @param data - A transaction can be initialized with its rlp representation, an array containing
   * the value of its fields in order, or an object containing them by name.
   *
   * @param opts - The transaction's options, used to indicate the chain and hardfork the
   * transactions belongs to.
   *
   * @note Transaction objects implement EIP155 by default. To disable it, use the constructor's
   * second parameter to set a Common instance with a chain and hardfork before EIP155 activation
   * (i.e. before Spurious Dragon.)
   *
   * @example
   * ```js
   * const txData = {
   *   nonce: '0x00',
   *   gasPrice: '0x09184e72a000',
   *   gasLimit: '0x2710',
   *   to: '0x0000000000000000000000000000000000000000',
   *   value: '0x00',
   *   data: '0x7f7465737432000000000000000000000000000000000000000000000000000000600057',
   *   v: '0x1c',
   *   r: '0x5e1d3a76fbf824220eafc8c79ad578ad2b67d01b0c2425eb1f1347e8f50882ab',
   *   s: '0x5bd428537f05f9830e93792f90ea6a3e2d1ee84952dd96edbae9f658f831ab13'
   * };
   * const tx = new Transaction(txData);
   * ```
>>>>>>> d246b2b2
   */
  constructor(
    common: Common | undefined,
    nonce: BN,
    gasPrice: BN,
    gasLimit: BN,
    to: Address | undefined,
    value: BN,
    data: Buffer,
    v?: BN,
    r?: BN,
    s?: BN,
  ) {
<<<<<<< HEAD
    const validateCannotExceedMaxInteger = { nonce, gasPrice, gasLimit, value, r, s }
    for (const [key, value] of Object.entries(validateCannotExceedMaxInteger)) {
      if (value && value.gt(MAX_INTEGER)) {
        throw new Error(`${key} cannot exceed MAX_INTEGER, given ${value}`)
      }
    }

    this.common = common !== undefined ? common : new Common('mainnet', 'petersburg')

    this._validateTxV(v)
=======
    // Throw on chain or hardfork options removed in latest major release
    // to prevent implicit chain setup on a wrong chain
    if ('chain' in opts || 'hardfork' in opts) {
      throw new Error('Chain/hardfork options are not allowed any more on initialization')
    }

    // instantiate Common class instance based on passed options
    if (opts.common) {
      this._common = opts.common
    } else {
      const DEFAULT_CHAIN = 'mainnet'
      this._common = new Common({ chain: DEFAULT_CHAIN })
    }
>>>>>>> d246b2b2

    this.nonce = nonce
    this.gasPrice = gasPrice
    this.gasLimit = gasLimit
    this.to = to
    this.value = value
    this.data = data
    this.v = v
    this.r = r
    this.s = s

    Object.freeze(this)
  }

  /**
   * If the tx's `to` is to the creation address
   */
  toCreationAddress(): boolean {
    return this.to === undefined || this.to.toBuffer().length === 0
  }

  /**
   * Computes a sha3-256 hash of the serialized tx
   */
  hash(): Buffer {
    const values = [
      bnToRlp(this.nonce),
      bnToRlp(this.gasPrice),
      bnToRlp(this.gasLimit),
      this.to !== undefined ? this.to.toBuffer() : Buffer.from([]),
      bnToRlp(this.value),
      this.data,
      bnToRlp(this.v),
      bnToRlp(this.r),
      bnToRlp(this.s),
    ]

    return rlphash(values)
  }

  getMessageToSign() {
    return this._getMessageToSign(this._unsignedTxImplementsEIP155())
  }

  getMessageToVerifySignature() {
    return this._getMessageToSign(this._signedTxImplementsEIP155())
  }

  /**
   * Returns chain ID
   */
  getChainId(): number {
    return this.common.chainId()
  }

  /**
   * Returns the sender's address
   */
  getSenderAddress(): Address {
    return new Address(publicToAddress(this.getSenderPublicKey()))
  }

  /**
   * Returns the public key of the sender
   */
  getSenderPublicKey(): Buffer {
    const msgHash = this.getMessageToVerifySignature()

    // All transaction signatures whose s-value is greater than secp256k1n/2 are considered invalid.
    if (this.common.gteHardfork('homestead') && this.s && this.s.gt(N_DIV_2)) {
      throw new Error(
        'Invalid Signature: s-values greater than secp256k1n/2 are considered invalid',
      )
    }

    try {
      return ecrecover(
        msgHash,
        this.v!.toNumber(),
        bnToRlp(this.r),
        bnToRlp(this.s),
        this._signedTxImplementsEIP155() ? this.getChainId() : undefined,
      )
    } catch (e) {
      throw new Error('Invalid Signature')
    }
  }

  /**
   * Determines if the signature is valid
   */
  verifySignature(): boolean {
    try {
      return unpadBuffer(this.getSenderPublicKey()).length !== 0
    } catch (e) {
      return false
    }
  }

  /**
   * Sign a transaction with a given private key
   * @param privateKey - Must be 32 bytes in length
   */
  sign(privateKey: Buffer) {
    if (privateKey.length !== 32) {
      throw new Error('Private key must be 32 bytes in length.')
    }

    const msgHash = this.getMessageToSign()

    let { v, r, s } = ecsign(msgHash, privateKey)

    if (this._unsignedTxImplementsEIP155()) {
      v += this.getChainId() * 2 + 8
    }

    return new Transaction(
      this.common,
      this.nonce,
      this.gasPrice,
      this.gasLimit,
      this.to,
      this.value,
      this.data,
      new BN(v),
      new BN(r),
      new BN(s),
    )
  }

  /**
   * The amount of gas paid for the data in this tx
   */
  getDataFee(): BN {
    const txDataZero = this.common.param('gasPrices', 'txDataZero')
    const txDataNonZero = this.common.param('gasPrices', 'txDataNonZero')

    let cost = 0
    for (let i = 0; i < this.data.length; i++) {
      this.data[i] === 0 ? (cost += txDataZero) : (cost += txDataNonZero)
    }
    return new BN(cost)
  }

  /**
   * The minimum amount of gas the tx must have (DataFee + TxFee + Creation Fee)
   */
  getBaseFee(): BN {
    const fee = this.getDataFee().addn(this.common.param('gasPrices', 'tx'))
    if (this.common.gteHardfork('homestead') && this.toCreationAddress()) {
      fee.iaddn(this.common.param('gasPrices', 'txCreation'))
    }
    return fee
  }

  /**
   * The up front amount that an account must have for this transaction to be valid
   */
  getUpfrontCost(): BN {
    return this.gasLimit.mul(this.gasPrice).add(this.value)
  }

  /**
   * Validates the signature and checks to see if it has enough gas.
   */
  validate(): boolean
  validate(stringError: false): boolean
  validate(stringError: true): string[]
  validate(stringError: boolean = false): boolean | string[] {
    const errors = []

    if (!this.verifySignature()) {
      errors.push('Invalid Signature')
    }

    if (this.getBaseFee().gt(this.gasLimit)) {
      errors.push(`gasLimit is too low. given ${this.gasLimit}, need at least ${this.getBaseFee()}`)
    }

    return stringError ? errors : errors.length === 0
  }

  /**
   * Returns the rlp encoding of the transaction
   */
  serialize(): Buffer {
    return rlp.encode([
      bnToRlp(this.nonce),
      bnToRlp(this.gasPrice),
      bnToRlp(this.gasLimit),
      this.to !== undefined ? this.to.toBuffer() : Buffer.from([]),
      bnToRlp(this.value),
      this.data,
      this.v !== undefined ? bnToRlp(this.v) : Buffer.from([]),
      this.r !== undefined ? bnToRlp(this.r) : Buffer.from([]),
      this.s !== undefined ? bnToRlp(this.s) : Buffer.from([]),
    ])
  }

  /**
   * Returns an object with the JSON representation of the transaction
   */
  toJSON(): JsonTx {
    return {
      nonce: bnToHex(this.nonce),
      gasPrice: bnToHex(this.gasPrice),
      gasLimit: bnToHex(this.gasLimit),
      to: this.to !== undefined ? this.to.toString() : undefined,
      value: bnToHex(this.value),
      data: '0x' + this.data.toString('hex'),
      v: this.v !== undefined ? bnToHex(this.v) : undefined,
      r: this.r !== undefined ? bnToHex(this.r) : undefined,
      s: this.s !== undefined ? bnToHex(this.s) : undefined,
    }
  }

  public isSigned(): boolean {
    const { v, r, s } = this
    return !!v && !!r && !!s
  }

  private _unsignedTxImplementsEIP155() {
    return this.common.gteHardfork('spuriousDragon')
  }

  private _signedTxImplementsEIP155() {
    if (!this.isSigned()) {
      throw Error('This transaction is not signed')
    }

    const onEIP155BlockOrLater = this.common.gteHardfork('spuriousDragon')

    // EIP155 spec:
    // If block.number >= 2,675,000 and v = CHAIN_ID * 2 + 35 or v = CHAIN_ID * 2 + 36, then when computing the hash of a transaction for purposes of signing or recovering, instead of hashing only the first six elements (i.e. nonce, gasprice, startgas, to, value, data), hash nine elements, with v replaced by CHAIN_ID, r = 0 and s = 0.
    const v = this.v?.toNumber()

    const vAndChainIdMeetEIP155Conditions =
      v === this.getChainId() * 2 + 35 || v === this.getChainId() * 2 + 36

    return vAndChainIdMeetEIP155Conditions && onEIP155BlockOrLater
  }

  private _getMessageToSign(withEIP155: boolean) {
    const values = [
      bnToRlp(this.nonce),
      bnToRlp(this.gasPrice),
      bnToRlp(this.gasLimit),
      this.to !== undefined ? this.to.toBuffer() : Buffer.from([]),
      bnToRlp(this.value),
      this.data,
    ]

    if (withEIP155) {
      values.push(toBuffer(this.getChainId()))
      values.push(unpadBuffer(toBuffer(0)))
      values.push(unpadBuffer(toBuffer(0)))
    }

    return rlphash(values)
  }

  /**
   * Validates tx's `v` value
   */
  private _validateTxV(v: BN | undefined): void {
    if (v === undefined || v.toNumber() === 0) {
      return
    }

    if (!this.common.gteHardfork('spuriousDragon')) {
      return
    }

    const vInt = v.toNumber()

    if (vInt === 27 || vInt === 28) {
      return
    }

    const isValidEIP155V =
      vInt === this.getChainId() * 2 + 35 || vInt === this.getChainId() * 2 + 36

    if (!isValidEIP155V) {
      throw new Error(
        `Incompatible EIP155-based V ${vInt} and chain id ${this.getChainId()}. See the second parameter of the Transaction constructor to set the chain id.`,
      )
    }
  }
}<|MERGE_RESOLUTION|>--- conflicted
+++ resolved
@@ -82,39 +82,9 @@
   }
 
   /**
-<<<<<<< HEAD
    * This constructor takes the values, validates them, assigns them and freezes the object.
    * Use the public static factory methods to assist in creating a Transaction object from varying data types.
    * @note Transaction objects implement EIP155 by default. To disable it, pass in an `@ethereumjs/common` object set before EIP155 activation (i.e. before Spurious Dragon.)
-=======
-   * Creates a new transaction from an object with its fields' values.
-   *
-   * @param data - A transaction can be initialized with its rlp representation, an array containing
-   * the value of its fields in order, or an object containing them by name.
-   *
-   * @param opts - The transaction's options, used to indicate the chain and hardfork the
-   * transactions belongs to.
-   *
-   * @note Transaction objects implement EIP155 by default. To disable it, use the constructor's
-   * second parameter to set a Common instance with a chain and hardfork before EIP155 activation
-   * (i.e. before Spurious Dragon.)
-   *
-   * @example
-   * ```js
-   * const txData = {
-   *   nonce: '0x00',
-   *   gasPrice: '0x09184e72a000',
-   *   gasLimit: '0x2710',
-   *   to: '0x0000000000000000000000000000000000000000',
-   *   value: '0x00',
-   *   data: '0x7f7465737432000000000000000000000000000000000000000000000000000000600057',
-   *   v: '0x1c',
-   *   r: '0x5e1d3a76fbf824220eafc8c79ad578ad2b67d01b0c2425eb1f1347e8f50882ab',
-   *   s: '0x5bd428537f05f9830e93792f90ea6a3e2d1ee84952dd96edbae9f658f831ab13'
-   * };
-   * const tx = new Transaction(txData);
-   * ```
->>>>>>> d246b2b2
    */
   constructor(
     common: Common | undefined,
@@ -128,7 +98,6 @@
     r?: BN,
     s?: BN,
   ) {
-<<<<<<< HEAD
     const validateCannotExceedMaxInteger = { nonce, gasPrice, gasLimit, value, r, s }
     for (const [key, value] of Object.entries(validateCannotExceedMaxInteger)) {
       if (value && value.gt(MAX_INTEGER)) {
@@ -136,24 +105,14 @@
       }
     }
 
-    this.common = common !== undefined ? common : new Common('mainnet', 'petersburg')
-
-    this._validateTxV(v)
-=======
-    // Throw on chain or hardfork options removed in latest major release
-    // to prevent implicit chain setup on a wrong chain
-    if ('chain' in opts || 'hardfork' in opts) {
-      throw new Error('Chain/hardfork options are not allowed any more on initialization')
-    }
-
-    // instantiate Common class instance based on passed options
-    if (opts.common) {
-      this._common = opts.common
+    if (common) {
+      this.common = common
     } else {
       const DEFAULT_CHAIN = 'mainnet'
-      this._common = new Common({ chain: DEFAULT_CHAIN })
-    }
->>>>>>> d246b2b2
+      this.common = new Common({ chain: DEFAULT_CHAIN })
+    }
+
+    this._validateTxV(v)
 
     this.nonce = nonce
     this.gasPrice = gasPrice
@@ -438,7 +397,7 @@
 
     if (!isValidEIP155V) {
       throw new Error(
-        `Incompatible EIP155-based V ${vInt} and chain id ${this.getChainId()}. See the second parameter of the Transaction constructor to set the chain id.`,
+        `Incompatible EIP155-based V ${vInt} and chain id ${this.getChainId()}. See the Common parameter of the Transaction constructor to set the chain id.`,
       )
     }
   }
