import Common from '@ethereumjs/common'
import { keccak256, setLengthRight, setLengthLeft, toBuffer } from 'ethereumjs-util'
import { ERROR, VmError } from './../../exceptions'
import { RunState } from './../interpreter'

const MASK_160 = (1n << 160n) - 1n

/**
 * Proxy function for ethereumjs-util's setLengthLeft, except it returns a zero
 *
 * length buffer in case the buffer is full of zeros.
 * @param {Buffer} value Buffer which we want to pad
 */
export function setLengthLeftStorage(value: Buffer) {
  if (value.equals(Buffer.alloc(value.length, 0))) {
    // return the empty buffer (the value is zero)
    return Buffer.alloc(0)
  } else {
    return setLengthLeft(value, 32)
  }
}

/**
 * Wraps error message as VMError
 *
 * @param {string} err
 */
export function trap(err: string) {
  // TODO: facilitate extra data along with errors
  throw new VmError(err as ERROR)
}

/**
 * Converts bigint address (they're stored like this on the stack) to buffer address
 *
 * @param  {BN}     address
 * @return {Buffer}
 */
export function addressToBuffer(address: bigint | Buffer) {
  if (Buffer.isBuffer(address)) return address
  return setLengthLeft(toBuffer('0x' + (address & MASK_160).toString(16)), 20)
}

/**
 * Error message helper - generates location string
 *
 * @param  {RunState} runState
 * @return {string}
 */
export function describeLocation(runState: RunState): string {
  const hash = keccak256(runState.eei.getCode()).toString('hex')
  const address = runState.eei.getAddress().buf.toString('hex')
  const pc = runState.programCounter - 1
  return `${hash}/${address}:${pc}`
}

/**
 * Find Ceil(a / b)
 *
 * @param {bigint} a
 * @param {bigint} b
 * @return {bigint}
 */
export function divCeil(a: bigint, b: bigint): bigint {
  const div = a / b
  const modulus = mod(a, b)

  // Fast case - exact division
  if (modulus === 0n) return div

  // Round up
  return div < 0n ? div - 1n : div + 1n
}

export function short(buffer: Buffer): string {
  const MAX_LENGTH = 50
  const bufferStr = buffer.toString('hex')
  if (bufferStr.length <= MAX_LENGTH) {
    return bufferStr
  }
  return bufferStr.slice(0, MAX_LENGTH) + '...'
}

/**
/**
 * Returns an overflow-safe slice of an array. It right-pads
 * the data with zeros to `length`.
 *
 * @param {BN} offset
 * @param {BN} length
 * @param {Buffer} data
 * @returns {Buffer}
 */
export function getDataSlice(data: Buffer, offset: bigint, length: bigint): Buffer {
  const len = BigInt(data.length)
  if (offset > len) {
    offset = len
  }

  let end = offset + length
  if (end > len) {
    end = len
  }

  data = data.slice(Number(offset), Number(end))
  // Right-pad with zeros to fill dataLength bytes
  data = setLengthRight(data, Number(length))

  return data
}

/**
 * Get full opcode name from its name and code.
 *
 * @param code {number} Integer code of opcode.
 * @param name {string} Short name of the opcode.
 * @returns {string} Full opcode name
 */
export function getFullname(code: number, name: string): string {
  switch (name) {
    case 'LOG':
      name += code - 0xa0
      break
    case 'PUSH':
      name += code - 0x5f
      break
    case 'DUP':
      name += code - 0x7f
      break
    case 'SWAP':
      name += code - 0x8f
      break
  }
  return name
}

/**
 * Checks if a jump is valid given a destination (defined as a 1 in the validJumps array)
 *
 * @param  {RunState} runState
 * @param  {number}   dest
 * @return {boolean}
 */
export function jumpIsValid(runState: RunState, dest: number): boolean {
  return runState.validJumps[dest] === 1
}

/**
 * Checks if a jumpsub is valid given a destination (defined as a 2 in the validJumps array)
 *
 * @param  {RunState} runState
 * @param  {number}   dest
 * @return {boolean}
 */
export function jumpSubIsValid(runState: RunState, dest: number): boolean {
  return runState.validJumps[dest] === 2
}

/**
 * Returns an overflow-safe slice of an array. It right-pads
 *
 * the data with zeros to `length`.
 * @param {BN} gasLimit - requested gas Limit
 * @param {BN} gasLeft - current gas left
 * @param {RunState} runState - the current runState
 * @param {Common} common - the common
 */
export function maxCallGas(
  gasLimit: bigint,
  gasLeft: bigint,
  runState: RunState,
  common: Common
): bigint {
  const isTangerineWhistleOrLater = common.gteHardfork('tangerineWhistle')
  if (isTangerineWhistleOrLater) {
    const gasAllowed = gasLeft - gasLeft / 64n
    return gasLimit > gasAllowed ? gasAllowed : gasLimit
  } else {
    return gasLimit
  }
}

/**
 * Subtracts the amount needed for memory usage from `runState.gasLeft`
 *
 * @method subMemUsage
 * @param {Object} runState
 * @param {BN} offset
 * @param {BN} length
 */
export function subMemUsage(runState: RunState, offset: bigint, length: bigint, common: Common) {
  // YP (225): access with zero length will not extend the memory
<<<<<<< HEAD
  if (length === 0n) return

  const newMemoryWordCount = divCeil(offset + length, 32n)
  if (newMemoryWordCount <= runState.memoryWordCount) return
=======
  if (length.isZero()) return new BN(0)

  const newMemoryWordCount = divCeil(offset.add(length), new BN(32))
  if (newMemoryWordCount.lte(runState.memoryWordCount)) return new BN(0)
>>>>>>> 4d087b47

  const words = newMemoryWordCount
  const fee = BigInt(common.param('gasPrices', 'memory'))
  const quadCoeff = BigInt(common.param('gasPrices', 'quadCoeffDiv'))
  // words * 3 + words ^2 / 512
<<<<<<< HEAD
  const cost = words * fee + (words * words) / quadCoeff
  if (cost > runState.highestMemCost) {
    runState.eei.useGas(cost - runState.highestMemCost, 'subMemUsage')
    runState.highestMemCost = cost
=======
  const cost = words.mul(fee).add(words.mul(words).div(quadCoeff))

  if (cost.gt(runState.highestMemCost)) {
    const currentHighestMemCost = runState.highestMemCost
    runState.highestMemCost = cost.clone()
    cost.isub(currentHighestMemCost)
>>>>>>> 4d087b47
  }

  runState.memoryWordCount = newMemoryWordCount

  return cost
}

/**
 * Writes data returned by eei.call* methods to memory
 *
 * @param {RunState} runState
 * @param {BN}       outOffset
 * @param {BN}       outLength
 */
export function writeCallOutput(runState: RunState, outOffset: bigint, outLength: bigint) {
  const returnData = runState.eei.getReturnData()
  if (returnData.length > 0) {
    const memOffset = Number(outOffset)
    let dataLength = Number(outLength)
    if (BigInt(returnData.length) < dataLength) {
      dataLength = returnData.length
    }
    const data = getDataSlice(returnData, 0n, BigInt(dataLength))
    runState.memory.extend(memOffset, dataLength)
    runState.memory.write(memOffset, dataLength, data)
  }
}

/** The first rule set of SSTORE rules, which are the rules pre-Constantinople and in Petersburg
 * @param {RunState} runState
 * @param {Buffer}   currentStorage
 * @param {Buffer}   value
 * @param {Buffer}   keyBuf
 */
export function updateSstoreGas(
  runState: RunState,
  currentStorage: Buffer,
  value: Buffer,
  common: Common
): BN {
  if (
    (value.length === 0 && currentStorage.length === 0) ||
    (value.length > 0 && currentStorage.length > 0)
  ) {
<<<<<<< HEAD
    runState.eei.useGas(
      BigInt(adjustSstoreGasEIP2929(runState, keyBuf, sstoreResetCost, 'reset', common)),
      'updateSstoreGas'
    )
  } else if (value.length === 0 && currentStorage.length) {
    runState.eei.useGas(
      BigInt(adjustSstoreGasEIP2929(runState, keyBuf, sstoreResetCost, 'reset', common)),
      'updateSstoreGas'
    )
    runState.eei.refundGas(BigInt(common.param('gasPrices', 'sstoreRefund')), 'updateSstoreGas')
  } else if (value.length !== 0 && !currentStorage.length) {
    runState.eei.useGas(BigInt(common.param('gasPrices', 'sstoreSet')), 'updateSstoreGas')
  }
}

export function mod(a: bigint, b: bigint) {
  let r = a % b
  if (r < 0n) {
    r = b + r
  }
  return r
}

export function fromTwos(a: bigint) {
  return BigInt.asUintN(256, ~(a - 1n))
}

export function toTwos(a: bigint) {
  return BigInt.asUintN(256, ~a) + 1n
}

export function abs(a: bigint) {
  if (a > 0) {
    return a
=======
    const gas = new BN(common.param('gasPrices', 'sstoreReset'))
    return gas
  } else if (value.length === 0 && currentStorage.length > 0) {
    const gas = new BN(common.param('gasPrices', 'sstoreReset'))
    runState.eei.refundGas(new BN(common.param('gasPrices', 'sstoreRefund')), 'updateSstoreGas')
    return gas
  } else {
    /*
      The situations checked above are:
      -> Value/Slot are both 0
      -> Value/Slot are both nonzero
      -> Value is zero, but slot is nonzero
      Thus, the remaining case is where value is nonzero, but slot is zero, which is this clause
    */
    return new BN(common.param('gasPrices', 'sstoreSet'))
>>>>>>> 4d087b47
  }
  return a * -1n
}<|MERGE_RESOLUTION|>--- conflicted
+++ resolved
@@ -190,35 +190,21 @@
  */
 export function subMemUsage(runState: RunState, offset: bigint, length: bigint, common: Common) {
   // YP (225): access with zero length will not extend the memory
-<<<<<<< HEAD
-  if (length === 0n) return
+  if (length === 0n) return 0n
 
   const newMemoryWordCount = divCeil(offset + length, 32n)
   if (newMemoryWordCount <= runState.memoryWordCount) return
-=======
-  if (length.isZero()) return new BN(0)
-
-  const newMemoryWordCount = divCeil(offset.add(length), new BN(32))
-  if (newMemoryWordCount.lte(runState.memoryWordCount)) return new BN(0)
->>>>>>> 4d087b47
 
   const words = newMemoryWordCount
   const fee = BigInt(common.param('gasPrices', 'memory'))
   const quadCoeff = BigInt(common.param('gasPrices', 'quadCoeffDiv'))
   // words * 3 + words ^2 / 512
-<<<<<<< HEAD
-  const cost = words * fee + (words * words) / quadCoeff
+  let cost = words * fee + (words * words) / quadCoeff
+
   if (cost > runState.highestMemCost) {
-    runState.eei.useGas(cost - runState.highestMemCost, 'subMemUsage')
+    const currentHighestMemCost = runState.highestMemCost
     runState.highestMemCost = cost
-=======
-  const cost = words.mul(fee).add(words.mul(words).div(quadCoeff))
-
-  if (cost.gt(runState.highestMemCost)) {
-    const currentHighestMemCost = runState.highestMemCost
-    runState.highestMemCost = cost.clone()
-    cost.isub(currentHighestMemCost)
->>>>>>> 4d087b47
+    cost -= currentHighestMemCost
   }
 
   runState.memoryWordCount = newMemoryWordCount
@@ -258,52 +244,16 @@
   currentStorage: Buffer,
   value: Buffer,
   common: Common
-): BN {
+): bigint {
   if (
     (value.length === 0 && currentStorage.length === 0) ||
     (value.length > 0 && currentStorage.length > 0)
   ) {
-<<<<<<< HEAD
-    runState.eei.useGas(
-      BigInt(adjustSstoreGasEIP2929(runState, keyBuf, sstoreResetCost, 'reset', common)),
-      'updateSstoreGas'
-    )
-  } else if (value.length === 0 && currentStorage.length) {
-    runState.eei.useGas(
-      BigInt(adjustSstoreGasEIP2929(runState, keyBuf, sstoreResetCost, 'reset', common)),
-      'updateSstoreGas'
-    )
-    runState.eei.refundGas(BigInt(common.param('gasPrices', 'sstoreRefund')), 'updateSstoreGas')
-  } else if (value.length !== 0 && !currentStorage.length) {
-    runState.eei.useGas(BigInt(common.param('gasPrices', 'sstoreSet')), 'updateSstoreGas')
-  }
-}
-
-export function mod(a: bigint, b: bigint) {
-  let r = a % b
-  if (r < 0n) {
-    r = b + r
-  }
-  return r
-}
-
-export function fromTwos(a: bigint) {
-  return BigInt.asUintN(256, ~(a - 1n))
-}
-
-export function toTwos(a: bigint) {
-  return BigInt.asUintN(256, ~a) + 1n
-}
-
-export function abs(a: bigint) {
-  if (a > 0) {
-    return a
-=======
-    const gas = new BN(common.param('gasPrices', 'sstoreReset'))
+    const gas = BigInt(common.param('gasPrices', 'sstoreReset'))
     return gas
   } else if (value.length === 0 && currentStorage.length > 0) {
-    const gas = new BN(common.param('gasPrices', 'sstoreReset'))
-    runState.eei.refundGas(new BN(common.param('gasPrices', 'sstoreRefund')), 'updateSstoreGas')
+    const gas = BigInt(common.param('gasPrices', 'sstoreReset'))
+    runState.eei.refundGas(BigInt(common.param('gasPrices', 'sstoreRefund')), 'updateSstoreGas')
     return gas
   } else {
     /*
@@ -313,8 +263,29 @@
       -> Value is zero, but slot is nonzero
       Thus, the remaining case is where value is nonzero, but slot is zero, which is this clause
     */
-    return new BN(common.param('gasPrices', 'sstoreSet'))
->>>>>>> 4d087b47
+    return BigInt(common.param('gasPrices', 'sstoreSet'))
+  }
+}
+
+export function mod(a: bigint, b: bigint) {
+  let r = a % b
+  if (r < 0n) {
+    r = b + r
+  }
+  return r
+}
+
+export function fromTwos(a: bigint) {
+  return BigInt.asUintN(256, ~(a - 1n))
+}
+
+export function toTwos(a: bigint) {
+  return BigInt.asUintN(256, ~a) + 1n
+}
+
+export function abs(a: bigint) {
+  if (a > 0) {
+    return a
   }
   return a * -1n
 }