import Common from '@ethereumjs/common'
import { RunState } from './../interpreter'

/**
 * Adjusts gas usage and refunds of SStore ops per EIP-1283 (Constantinople)
 *
 * @param {RunState} runState
 * @param {Buffer}   currentStorage
 * @param {Buffer}   originalStorage
 * @param {Buffer}   value
 * @param {Common}   common
 */
export function updateSstoreGasEIP1283(
  runState: RunState,
  currentStorage: Buffer,
  originalStorage: Buffer,
  value: Buffer,
  common: Common
) {
  if (currentStorage.equals(value)) {
    // If current value equals new value (this is a no-op), 200 gas is deducted.
<<<<<<< HEAD
    runState.eei.useGas(
      BigInt(common.param('gasPrices', 'netSstoreNoopGas')),
      'EIP-1283 -> netSstoreNoopGas'
    )
    return
=======
    return new BN(common.param('gasPrices', 'netSstoreNoopGas'))
>>>>>>> 4d087b47
  }
  // If current value does not equal new value
  if (originalStorage.equals(currentStorage)) {
    // If original value equals current value (this storage slot has not been changed by the current execution context)
    if (originalStorage.length === 0) {
      // If original value is 0, 20000 gas is deducted.
<<<<<<< HEAD
      return runState.eei.useGas(
        BigInt(common.param('gasPrices', 'netSstoreInitGas')),
        'EIP-1283 -> netSstoreInitGas'
      )
=======
      return new BN(common.param('gasPrices', 'netSstoreInitGas'))
>>>>>>> 4d087b47
    }
    if (value.length === 0) {
      // If new value is 0, add 15000 gas to refund counter.
      runState.eei.refundGas(
        BigInt(common.param('gasPrices', 'netSstoreClearRefund')),
        'EIP-1283 -> netSstoreClearRefund'
      )
    }
    // Otherwise, 5000 gas is deducted.
<<<<<<< HEAD
    return runState.eei.useGas(
      BigInt(common.param('gasPrices', 'netSstoreCleanGas')),
      'EIP-1283 -> netSstoreCleanGas'
    )
=======
    return new BN(common.param('gasPrices', 'netSstoreCleanGas'))
>>>>>>> 4d087b47
  }
  // If original value does not equal current value (this storage slot is dirty), 200 gas is deducted. Apply both of the following clauses.
  if (originalStorage.length !== 0) {
    // If original value is not 0
    if (currentStorage.length === 0) {
      // If current value is 0 (also means that new value is not 0), remove 15000 gas from refund counter. We can prove that refund counter will never go below 0.
      runState.eei.subRefund(
        BigInt(common.param('gasPrices', 'netSstoreClearRefund')),
        'EIP-1283 -> netSstoreClearRefund'
      )
    } else if (value.length === 0) {
      // If new value is 0 (also means that current value is not 0), add 15000 gas to refund counter.
      runState.eei.refundGas(
        BigInt(common.param('gasPrices', 'netSstoreClearRefund')),
        'EIP-1283 -> netSstoreClearRefund'
      )
    }
  }
  if (originalStorage.equals(value)) {
    // If original value equals new value (this storage slot is reset)
    if (originalStorage.length === 0) {
      // If original value is 0, add 19800 gas to refund counter.
      runState.eei.refundGas(
        BigInt(common.param('gasPrices', 'netSstoreResetClearRefund')),
        'EIP-1283 -> netSstoreResetClearRefund'
      )
    } else {
      // Otherwise, add 4800 gas to refund counter.
      runState.eei.refundGas(
        BigInt(common.param('gasPrices', 'netSstoreResetRefund')),
        'EIP-1283 -> netSstoreResetRefund'
      )
    }
  }
<<<<<<< HEAD
  return runState.eei.useGas(
    BigInt(common.param('gasPrices', 'netSstoreDirtyGas')),
    'EIP-1283 -> netSstoreDirtyGas'
  )
=======
  return new BN(common.param('gasPrices', 'netSstoreDirtyGas'))
>>>>>>> 4d087b47
}<|MERGE_RESOLUTION|>--- conflicted
+++ resolved
@@ -19,29 +19,14 @@
 ) {
   if (currentStorage.equals(value)) {
     // If current value equals new value (this is a no-op), 200 gas is deducted.
-<<<<<<< HEAD
-    runState.eei.useGas(
-      BigInt(common.param('gasPrices', 'netSstoreNoopGas')),
-      'EIP-1283 -> netSstoreNoopGas'
-    )
-    return
-=======
-    return new BN(common.param('gasPrices', 'netSstoreNoopGas'))
->>>>>>> 4d087b47
+    return BigInt(common.param('gasPrices', 'netSstoreNoopGas'))
   }
   // If current value does not equal new value
   if (originalStorage.equals(currentStorage)) {
     // If original value equals current value (this storage slot has not been changed by the current execution context)
     if (originalStorage.length === 0) {
       // If original value is 0, 20000 gas is deducted.
-<<<<<<< HEAD
-      return runState.eei.useGas(
-        BigInt(common.param('gasPrices', 'netSstoreInitGas')),
-        'EIP-1283 -> netSstoreInitGas'
-      )
-=======
-      return new BN(common.param('gasPrices', 'netSstoreInitGas'))
->>>>>>> 4d087b47
+      return BigInt(common.param('gasPrices', 'netSstoreInitGas'))
     }
     if (value.length === 0) {
       // If new value is 0, add 15000 gas to refund counter.
@@ -51,14 +36,7 @@
       )
     }
     // Otherwise, 5000 gas is deducted.
-<<<<<<< HEAD
-    return runState.eei.useGas(
-      BigInt(common.param('gasPrices', 'netSstoreCleanGas')),
-      'EIP-1283 -> netSstoreCleanGas'
-    )
-=======
-    return new BN(common.param('gasPrices', 'netSstoreCleanGas'))
->>>>>>> 4d087b47
+    return BigInt(common.param('gasPrices', 'netSstoreCleanGas'))
   }
   // If original value does not equal current value (this storage slot is dirty), 200 gas is deducted. Apply both of the following clauses.
   if (originalStorage.length !== 0) {
@@ -93,12 +71,5 @@
       )
     }
   }
-<<<<<<< HEAD
-  return runState.eei.useGas(
-    BigInt(common.param('gasPrices', 'netSstoreDirtyGas')),
-    'EIP-1283 -> netSstoreDirtyGas'
-  )
-=======
-  return new BN(common.param('gasPrices', 'netSstoreDirtyGas'))
->>>>>>> 4d087b47
+  return BigInt(common.param('gasPrices', 'netSstoreDirtyGas'))
 }