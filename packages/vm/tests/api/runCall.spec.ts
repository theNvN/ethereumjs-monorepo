import tape from 'tape'
import { Address, BN, keccak256, MAX_UINT64, padToEven } from 'ethereumjs-util'
import Common, { Chain, Hardfork } from '@ethereumjs/common'
import VM from '../../src'
import { ERROR } from '../../src/exceptions'

// Non-protected Create2Address generator. Does not check if buffers have the right padding.
function create2address(sourceAddress: Address, codeHash: Buffer, salt: Buffer): Address {
  const rlp_proc_buffer = Buffer.from('ff', 'hex')
  const hashBuffer = Buffer.concat([rlp_proc_buffer, sourceAddress.buf, salt, codeHash])
  return new Address(keccak256(hashBuffer).slice(12))
}

/*
    This test:
        Setups a contract at address 0x00..ff 
        Instantiates the VM at the Constantinople fork
        Calls the address with various arguments (callvalue is used as argument). VMs `runCall` is used.
        The CREATE2 address which the contract creates is checked against the expected CREATE2 value.
*/

tape('Constantinople: EIP-1014 CREATE2 creates the right contract address', async (t) => {
  // setup the accounts for this test
  const caller = new Address(Buffer.from('00000000000000000000000000000000000000ee', 'hex')) // caller addres
  const contractAddress = new Address(
    Buffer.from('00000000000000000000000000000000000000ff', 'hex')
  ) // contract address
  // setup the vm
  const common = new Common({ chain: Chain.Mainnet, hardfork: Hardfork.Constantinople })
  const vm = new VM({ common })
  const code = '3460008080F560005260206000F3'
  /*
      code:             remarks: (top of the stack is at the zero index)
        CALLVALUE
        PUSH1 0x00
        DUP1
        DUP1
        CREATE2         [0, 0, 0, CALLVALUE]
        PUSH1 0x00
        MSTORE          [0x00, <created address>]
        PUSH1 0x20
        PUSH1 0x00
        RETURN          [0x00, 0x20]
    */

  await vm.stateManager.putContractCode(contractAddress, Buffer.from(code, 'hex')) // setup the contract code

  const codeHash = keccak256(Buffer.from(''))
  for (let value = 0; value <= 1000; value += 20) {
    // setup the call arguments
    const runCallArgs = {
      caller: caller, // call address
      gasLimit: BigInt(0xffffffffff), // ensure we pass a lot of gas, so we do not run out of gas
      to: contractAddress, // call to the contract address
      value: BigInt(value), // call with this value (the value is used in the contract as an argument, see above's code)
    }

    const hexString = padToEven(value.toString(16))
    let valueBuffer = Buffer.from(hexString, 'hex')
    // pad buffer
    if (valueBuffer.length < 32) {
      const diff = 32 - valueBuffer.length
      valueBuffer = Buffer.concat([Buffer.alloc(diff), valueBuffer])
    }
    // calculate expected CREATE2 address
    const expectedAddress = create2address(contractAddress, codeHash, valueBuffer)
    // run the actual call
    const res = await vm.runCall(runCallArgs)
    // retrieve the return value and convert it to an address (remove the first 12 bytes from the 32-byte return value)
    const executionReturnValue = new Address(res.execResult.returnValue.slice(12))
    if (!expectedAddress.equals(executionReturnValue)) {
      t.fail('contract address not equal')
    }
  }

  t.pass('CREATE2 creates (empty) contracts at the expected address')

  t.end()
})

tape('Byzantium cannot access Constantinople opcodes', async (t) => {
  t.plan(2)
  // setup the accounts for this test
  const caller = new Address(Buffer.from('00000000000000000000000000000000000000ee', 'hex')) // caller addres
  const contractAddress = new Address(
    Buffer.from('00000000000000000000000000000000000000ff', 'hex')
  ) // contract address
  // setup the vm
  const vmByzantium = new VM({
    common: new Common({ chain: Chain.Mainnet, hardfork: Hardfork.Byzantium }),
  })
  const vmConstantinople = new VM({
    common: new Common({ chain: Chain.Mainnet, hardfork: Hardfork.Constantinople }),
  })
  const code = '600160011B00'
  /*
      code:             remarks: (top of the stack is at the zero index)
        PUSH1 0x01  
        PUSH1 0x01
        SHL
        STOP
    */

  await vmByzantium.stateManager.putContractCode(contractAddress, Buffer.from(code, 'hex')) // setup the contract code
  await vmConstantinople.stateManager.putContractCode(contractAddress, Buffer.from(code, 'hex')) // setup the contract code

  const runCallArgs = {
    caller: caller, // call address
    gasLimit: BigInt(0xffffffffff), // ensure we pass a lot of gas, so we do not run out of gas
    to: contractAddress, // call to the contract address
  }

  const byzantiumResult = await vmByzantium.runCall(runCallArgs)
  const constantinopleResult = await vmConstantinople.runCall(runCallArgs)

  t.assert(
    byzantiumResult.execResult.exceptionError &&
      byzantiumResult.execResult.exceptionError.error === 'invalid opcode',
    'byzantium cannot accept constantinople opcodes (SHL)'
  )
  t.assert(
    !constantinopleResult.execResult.exceptionError,
    'constantinople can access the SHL opcode'
  )

  t.end()
})

tape('Ensure that precompile activation creates non-empty accounts', async (t) => {
  // setup the accounts for this test
  const caller = new Address(Buffer.from('00000000000000000000000000000000000000ee', 'hex')) // caller addres
  const contractAddress = new Address(
    Buffer.from('00000000000000000000000000000000000000ff', 'hex')
  ) // contract address
  // setup the vm
  const common = new Common({ chain: Chain.Mainnet, hardfork: Hardfork.Istanbul })
  const vmNotActivated = new VM({ common: common })
  const vmActivated = new VM({ common: common, activatePrecompiles: true })
  const code = '6000808080347300000000000000000000000000000000000000045AF100'
  /*
      idea: call the Identity precompile with nonzero value in order to trigger "callNewAccount" for the non-activated VM and do not deduct this
            when calling from the activated VM. Explicitly check that the difference in gas cost is equal to the common callNewAccount gas.
      code:             remarks: (top of the stack is at the zero index)       
        PUSH1 0x00
        DUP1
        DUP1
        DUP1
        CALLVALUE
        PUSH20 0000000000000000000000000000000000000004
        GAS
        CALL            [gas, 0x00..04, 0, 0, 0, 0, 0]
        STOP
    */

  await vmNotActivated.stateManager.putContractCode(contractAddress, Buffer.from(code, 'hex')) // setup the contract code
  await vmActivated.stateManager.putContractCode(contractAddress, Buffer.from(code, 'hex')) // setup the contract code

  // setup the call arguments
  const runCallArgs = {
    caller: caller, // call address
    gasLimit: BigInt(0xffffffffff), // ensure we pass a lot of gas, so we do not run out of gas
    to: contractAddress, // call to the contract address,
    value: 1n,
  }

  const resultNotActivated = await vmNotActivated.runCall(runCallArgs)
  const resultActivated = await vmActivated.runCall(runCallArgs)

  const diff = resultNotActivated.gasUsed - resultActivated.gasUsed
  const expected = BigInt(common.param('gasPrices', 'callNewAccount'))

  t.assert(diff === expected, 'precompiles are activated')

  t.end()
})

tape('Ensure that Istanbul sstoreCleanRefundEIP2200 gas is applied correctly', async (t) => {
  // setup the accounts for this test
  const caller = new Address(Buffer.from('00000000000000000000000000000000000000ee', 'hex')) // caller addres
  const address = new Address(Buffer.from('00000000000000000000000000000000000000ff', 'hex'))
  // setup the vm
  const common = new Common({ chain: Chain.Mainnet, hardfork: Hardfork.Istanbul })
  const vm = new VM({ common: common })
  const code = '61000260005561000160005500'
  /*
      idea: store the original value in the storage slot, except it is now a 1-length buffer instead of a 32-length buffer
      code:             
        PUSH2 0x0002
        PUSH1 0x00
        SSTORE              -> make storage slot 0 "dirty"
        PUSH2 0x0001
        PUSH1 0x00          
        SSTORE              -> -> restore it to the original storage value (refund sstoreCleanRefundEIP2200)
        STOP
      gas cost: 
        4x PUSH                                         12
        2x SSTORE (slot is nonzero, so charge 5000): 10000
        net                                          10012
      gas refund 
        sstoreCleanRefundEIP2200                      4200
      gas used
                                                     10012 - 4200 = 5812

    */

  await vm.stateManager.putContractCode(address, Buffer.from(code, 'hex'))
  await vm.stateManager.putContractStorage(
    address,
    Buffer.alloc(32, 0),
    Buffer.from('00'.repeat(31) + '01', 'hex')
  )

  // setup the call arguments
  const runCallArgs = {
    caller: caller, // call address
    to: address,
    gasLimit: BigInt(0xffffffffff), // ensure we pass a lot of gas, so we do not run out of gas
  }

  const result = await vm.runCall(runCallArgs)
<<<<<<< HEAD
  t.ok(result.gasUsed === 5812n, 'gas used correct')
  t.ok(result.execResult.gasRefund! === 4200n, 'gas refund correct')
=======

  t.equal(result.gasUsed.toNumber(), 5812, 'gas used correct')
  t.equal(result.execResult.gasRefund!.toNumber(), 4200, 'gas refund correct')

  t.end()
})

tape('ensure correct gas for pre-constantinople sstore', async (t) => {
  // setup the accounts for this test
  const caller = new Address(Buffer.from('00000000000000000000000000000000000000ee', 'hex')) // caller addres
  const address = new Address(Buffer.from('00000000000000000000000000000000000000ff', 'hex'))
  // setup the vm
  const common = new Common({ chain: Chain.Mainnet, hardfork: Hardfork.Chainstart })
  const vm = new VM({ common: common })
  // push 1 push 0 sstore stop
  const code = '600160015500'

  await vm.stateManager.putContractCode(address, Buffer.from(code, 'hex'))

  // setup the call arguments
  const runCallArgs = {
    caller: caller, // call address
    to: address,
    gasLimit: new BN(0xffffffffff), // ensure we pass a lot of gas, so we do not run out of gas
  }

  const result = await vm.runCall(runCallArgs)

  t.equal(result.gasUsed.toNumber(), 20006, 'gas used correct')
  t.equal(result.execResult.gasRefund!.toNumber(), 0, 'gas refund correct')

  t.end()
})

tape('ensure correct gas for calling non-existent accounts in homestead', async (t) => {
  // setup the accounts for this test
  const caller = new Address(Buffer.from('00000000000000000000000000000000000000ee', 'hex')) // caller addres
  const address = new Address(Buffer.from('00000000000000000000000000000000000000ff', 'hex'))
  // setup the vm
  const common = new Common({ chain: Chain.Mainnet, hardfork: Hardfork.Homestead })
  const vm = new VM({ common: common })
  // code to call 0x00..00dd, which does not exist
  const code = '6000600060006000600060DD61FFFF5A03F100'

  await vm.stateManager.putContractCode(address, Buffer.from(code, 'hex'))

  // setup the call arguments
  const runCallArgs = {
    caller: caller, // call address
    to: address,
    gasLimit: new BN(0xffffffffff), // ensure we pass a lot of gas, so we do not run out of gas
  }

  const result = await vm.runCall(runCallArgs)

  // 7x push + gas + sub + call + callNewAccount
  // 7*3 + 2 + 3 + 40 + 25000 = 25066
  t.equal(result.gasUsed.toNumber(), 25066, 'gas used correct')
  t.equal(result.execResult.gasRefund!.toNumber(), 0, 'gas refund correct')

  t.end()
})

tape(
  'ensure callcode goes OOG if the gas argument is more than the gas left in the homestead fork',
  async (t) => {
    // setup the accounts for this test
    const caller = new Address(Buffer.from('00000000000000000000000000000000000000ee', 'hex')) // caller addres
    const address = new Address(Buffer.from('00000000000000000000000000000000000000ff', 'hex'))
    // setup the vm
    const common = new Common({ chain: Chain.Mainnet, hardfork: Hardfork.Homestead })
    const vm = new VM({ common: common })
    // code to call back into the calling account (0x00..00EE),
    // but using too much memory
    const code = '61FFFF60FF60006000600060EE6000F200'

    await vm.stateManager.putContractCode(address, Buffer.from(code, 'hex'))

    // setup the call arguments
    const runCallArgs = {
      caller: caller, // call address
      to: address,
      gasLimit: new BN(200),
    }

    const result = await vm.runCall(runCallArgs)

    t.ok(runCallArgs.gasLimit.eq(result.gasUsed), 'gas used correct')
    t.equal(result.execResult.gasRefund!.toNumber(), 0, 'gas refund correct')
    t.ok(result.execResult.exceptionError!.error == ERROR.OUT_OF_GAS, 'call went out of gas')

    t.end()
  }
)

tape('ensure selfdestruct pays for creating new accounts', async (t) => {
  // setup the accounts for this test
  const caller = new Address(Buffer.from('00000000000000000000000000000000000000ee', 'hex')) // caller addres
  const address = new Address(Buffer.from('00000000000000000000000000000000000000ff', 'hex'))
  // setup the vm
  const common = new Common({ chain: Chain.Mainnet, hardfork: Hardfork.TangerineWhistle })
  const vm = new VM({ common: common })
  // code to call 0x00..00fe, with the GAS opcode used as gas
  // this cannot be paid, since we also have to pay for CALL (40 gas)
  // this should thus go OOG
  const code = '60FEFF'

  await vm.stateManager.putContractCode(address, Buffer.from(code, 'hex'))

  // setup the call arguments
  const runCallArgs = {
    caller: caller, // call address
    to: address,
    gasLimit: new BN(0xffffffffff),
  }

  const result = await vm.runCall(runCallArgs)
  // gas: 5000 (selfdestruct) + 25000 (call new account)  + push (1) = 30003
  t.equal(result.gasUsed.toNumber(), 30003, 'gas used correct')
  // selfdestruct refund
  t.equal(result.execResult.gasRefund!.toNumber(), 24000, 'gas refund correct')

  t.end()
})

tape('ensure that sstores pay for the right gas costs pre-byzantium', async (t) => {
  // setup the accounts for this test
  const caller = new Address(Buffer.from('00000000000000000000000000000000000000ee', 'hex')) // caller addres
  const address = new Address(Buffer.from('00000000000000000000000000000000000000ff', 'hex'))
  // setup the vm
  const common = new Common({ chain: Chain.Mainnet, hardfork: Hardfork.Chainstart })
  const vm = new VM({ common: common })
  // code to call 0x00..00fe, with the GAS opcode used as gas
  // this cannot be paid, since we also have to pay for CALL (40 gas)
  // this should thus go OOG
  const code = '3460005500'

  await vm.stateManager.putContractCode(address, Buffer.from(code, 'hex'))

  const account = await vm.stateManager.getAccount(caller)
  account.balance = new BN(100)
  await vm.stateManager.putAccount(caller, account)

  /*
    Situation:
    Storage slot changes from 0 -> 0 (reset cost, 5000)
    Changes 0 -> 1 (set cost, 20000)
    Changes 1 -> 2 ("reset" cost, 5000)
    Changes 2 -> 0 ("reset" cost, 5000 + 15000 refund)
  */

  const data = [
    {
      value: 0,
      gas: 5005,
      refund: 0,
    },
    {
      value: 1,
      gas: 20005,
      refund: 0,
    },
    {
      value: 2,
      gas: 5005,
      refund: 0,
    },
    {
      value: 0,
      gas: 5005,
      refund: 15000,
    },
  ]

  for (const callData of data) {
    // setup the call arguments
    const runCallArgs = {
      caller: caller, // call address
      to: address,
      gasLimit: new BN(0xffffffffff),
      value: new BN(callData.value),
    }

    const result = await vm.runCall(runCallArgs)
    t.equal(result.gasUsed.toNumber(), callData.gas, 'gas used correct')
    t.equal(result.execResult.gasRefund?.toNumber(), callData.refund, 'gas refund correct')
  }
>>>>>>> 4d087b47

  t.end()
})

tape(
  'Ensure that contracts cannot exceed nonce of MAX_UINT64 when creating new contracts (EIP-2681)',
  async (t) => {
    // setup the accounts for this test
    const caller = new Address(Buffer.from('00000000000000000000000000000000000000ee', 'hex')) // caller addres
    const address = new Address(Buffer.from('00000000000000000000000000000000000000ff', 'hex'))
    const slot = Buffer.from('00'.repeat(32), 'hex')
    const emptyBuffer = Buffer.from('')
    // setup the vm
    const common = new Common({ chain: Chain.Mainnet, hardfork: Hardfork.London })
    const vm = new VM({ common: common })
    const code = '60008080F060005500'
    /*
      This simple code tries to create an empty contract and then stores the address of the contract in the zero slot.
        CODE:
          PUSH 0 
          DUP1
          DUP1
          CREATE -> Stack is now [0,0,0] ([value, offset, length])
          PUSH 0
          SSTORE -> stack is now [0, <Created Address>], so this stores the <Created Address> at slot 0
          STOP
    */

    await vm.stateManager.putContractCode(address, Buffer.from(code, 'hex'))

    const account = await vm.stateManager.getAccount(address)
    account.nonce = MAX_UINT64.subn(1)
    await vm.stateManager.putAccount(address, account)

    // setup the call arguments
    const runCallArgs = {
      caller: caller, // call address
      to: address,
      gasLimit: BigInt(0xffffffffff), // ensure we pass a lot of gas, so we do not run out of gas
    }

    await vm.runCall(runCallArgs)
    let storage = await vm.stateManager.getContractStorage(address, slot)

    // The nonce is MAX_UINT64 - 1, so we are allowed to create a contract (nonce of creating contract is now MAX_UINT64)
    t.ok(!storage.equals(emptyBuffer), 'succesfully created contract')

    await vm.runCall(runCallArgs)

    // The nonce is MAX_UINT64, so we are NOT allowed to create a contract (nonce of creating contract is now MAX_UINT64)
    storage = await vm.stateManager.getContractStorage(address, slot)
    t.ok(
      storage.equals(emptyBuffer),
      'failed to create contract; nonce of creating contract is too high (MAX_UINT64)'
    )

    t.end()
  }
)

tape('Ensure that IDENTITY precompile copies the memory', async (t) => {
  // This test replays the Geth chain split; https://etherscan.io/tx/0x1cb6fb36633d270edefc04d048145b4298e67b8aa82a9e5ec4aa1435dd770ce4
  // Exploit post-mortem: https://github.com/ethereum/go-ethereum/blob/master/docs/postmortems/2021-08-22-split-postmortem.md
  // Permalink: https://github.com/ethereum/go-ethereum/blob/90987db7334c1d10eb866ca550efedb66dea8a20/docs/postmortems/2021-08-22-split-postmortem.md
  // setup the accounts for this test
  const caller = new Address(Buffer.from('1a02a619e51cc5f8a2a61d2a60f6c80476ee8ead', 'hex')) // caller addres
  // setup the vm
  const common = new Common({ chain: Chain.Mainnet, hardfork: Hardfork.London })
  const vm = new VM({ common: common })
  const code = '3034526020600760203460045afa602034343e604034f3'

  const account = await vm.stateManager.getAccount(caller)
  account.nonce = new BN(1) // ensure nonce for contract is correct
  account.balance = new BN('10000000000000000')
  await vm.stateManager.putAccount(caller, account)

  // setup the call arguments
  const runCallArgs = {
    caller: caller, // call address
    gasLimit: 150000n,
    data: Buffer.from(code, 'hex'),
    gasPrice: 70000000000n,
  }

  const result = await vm.runCall(runCallArgs)

  const expectedAddress = Buffer.from('8eae784e072e961f76948a785b62c9a950fb17ae', 'hex')
  const expectedCode = Buffer.from(
    '0000000000000000000000008eae784e072e961f76948a785b62c9a950fb17ae62c9a950fb17ae00000000000000000000000000000000000000000000000000',
    'hex'
  )

  t.ok(result.createdAddress?.buf.equals(expectedAddress), 'created address correct')
  const deployedCode = await vm.stateManager.getContractCode(result.createdAddress!)
  t.ok(deployedCode.equals(expectedCode), 'deployed code correct')

  t.end()
})

tape('Throws on negative call value', async (t) => {
  // setup the vm
  const common = new Common({ chain: Chain.Mainnet, hardfork: Hardfork.Istanbul })
  const vm = new VM({ common: common })

  // setup the call arguments
  const runCallArgs = {
    value: -10n,
  }

  try {
    await vm.runCall(runCallArgs)
    t.fail('should not accept a negative call value')
  } catch (err: any) {
    t.ok(err.message.includes('value field cannot be negative'), 'throws on negative call value')
  }

  t.end()
})<|MERGE_RESOLUTION|>--- conflicted
+++ resolved
@@ -115,7 +115,7 @@
 
   t.assert(
     byzantiumResult.execResult.exceptionError &&
-      byzantiumResult.execResult.exceptionError.error === 'invalid opcode',
+    byzantiumResult.execResult.exceptionError.error === 'invalid opcode',
     'byzantium cannot accept constantinople opcodes (SHL)'
   )
   t.assert(
@@ -218,13 +218,9 @@
   }
 
   const result = await vm.runCall(runCallArgs)
-<<<<<<< HEAD
-  t.ok(result.gasUsed === 5812n, 'gas used correct')
-  t.ok(result.execResult.gasRefund! === 4200n, 'gas refund correct')
-=======
-
-  t.equal(result.gasUsed.toNumber(), 5812, 'gas used correct')
-  t.equal(result.execResult.gasRefund!.toNumber(), 4200, 'gas refund correct')
+
+  t.equal(result.gasUsed, 5812n, 'gas used correct')
+  t.equal(result.execResult.gasRefund!, 4200n, 'gas refund correct')
 
   t.end()
 })
@@ -245,13 +241,13 @@
   const runCallArgs = {
     caller: caller, // call address
     to: address,
-    gasLimit: new BN(0xffffffffff), // ensure we pass a lot of gas, so we do not run out of gas
+    gasLimit: BigInt(0xffffffffff), // ensure we pass a lot of gas, so we do not run out of gas
   }
 
   const result = await vm.runCall(runCallArgs)
 
-  t.equal(result.gasUsed.toNumber(), 20006, 'gas used correct')
-  t.equal(result.execResult.gasRefund!.toNumber(), 0, 'gas refund correct')
+  t.equal(result.gasUsed, 20006n, 'gas used correct')
+  t.equal(result.execResult.gasRefund!, 0n, 'gas refund correct')
 
   t.end()
 })
@@ -272,15 +268,15 @@
   const runCallArgs = {
     caller: caller, // call address
     to: address,
-    gasLimit: new BN(0xffffffffff), // ensure we pass a lot of gas, so we do not run out of gas
+    gasLimit: BigInt(0xffffffffff), // ensure we pass a lot of gas, so we do not run out of gas
   }
 
   const result = await vm.runCall(runCallArgs)
 
   // 7x push + gas + sub + call + callNewAccount
   // 7*3 + 2 + 3 + 40 + 25000 = 25066
-  t.equal(result.gasUsed.toNumber(), 25066, 'gas used correct')
-  t.equal(result.execResult.gasRefund!.toNumber(), 0, 'gas refund correct')
+  t.equal(result.gasUsed, 25066n, 'gas used correct')
+  t.equal(result.execResult.gasRefund!, 0n, 'gas refund correct')
 
   t.end()
 })
@@ -304,13 +300,13 @@
     const runCallArgs = {
       caller: caller, // call address
       to: address,
-      gasLimit: new BN(200),
+      gasLimit: 200n,
     }
 
     const result = await vm.runCall(runCallArgs)
 
-    t.ok(runCallArgs.gasLimit.eq(result.gasUsed), 'gas used correct')
-    t.equal(result.execResult.gasRefund!.toNumber(), 0, 'gas refund correct')
+    t.ok(runCallArgs.gasLimit === result.gasUsed, 'gas used correct')
+    t.equal(result.execResult.gasRefund!, 0n, 'gas refund correct')
     t.ok(result.execResult.exceptionError!.error == ERROR.OUT_OF_GAS, 'call went out of gas')
 
     t.end()
@@ -335,14 +331,14 @@
   const runCallArgs = {
     caller: caller, // call address
     to: address,
-    gasLimit: new BN(0xffffffffff),
+    gasLimit: BigInt(0xffffffffff),
   }
 
   const result = await vm.runCall(runCallArgs)
   // gas: 5000 (selfdestruct) + 25000 (call new account)  + push (1) = 30003
-  t.equal(result.gasUsed.toNumber(), 30003, 'gas used correct')
+  t.equal(result.gasUsed, 30003n, 'gas used correct')
   // selfdestruct refund
-  t.equal(result.execResult.gasRefund!.toNumber(), 24000, 'gas refund correct')
+  t.equal(result.execResult.gasRefund!, 24000n, 'gas refund correct')
 
   t.end()
 })
@@ -401,15 +397,14 @@
     const runCallArgs = {
       caller: caller, // call address
       to: address,
-      gasLimit: new BN(0xffffffffff),
-      value: new BN(callData.value),
+      gasLimit: BigInt(0xffffffffff),
+      value: BigInt(callData.value),
     }
 
     const result = await vm.runCall(runCallArgs)
-    t.equal(result.gasUsed.toNumber(), callData.gas, 'gas used correct')
-    t.equal(result.execResult.gasRefund?.toNumber(), callData.refund, 'gas refund correct')
-  }
->>>>>>> 4d087b47
+    t.equal(result.gasUsed, callData.gas, 'gas used correct')
+    t.equal(result.execResult.gasRefund, callData.refund, 'gas refund correct')
+  }
 
   t.end()
 })
